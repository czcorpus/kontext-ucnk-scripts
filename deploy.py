#!/usr/bin/env python
# Copyright (c) 2016 Charles University in Prague, Faculty of Arts,
#                    Institute of the Czech National Corpus
# Copyright (c) 2016 Tomas Machalek <tomas.machalek@gmail.com>
#
# Licensed under the Apache License, Version 2.0 (the "License");
# you may not use this file except in compliance with the License.
# You may obtain a copy of the License at

#   http://www.apache.org/licenses/LICENSE-2.0

# Unless required by applicable law or agreed to in writing, software
# distributed under the License is distributed on an "AS IS" BASIS,
# WITHOUT WARRANTIES OR CONDITIONS OF ANY KIND, either express or implied.
# See the License for the specific language governing permissions and
# limitations under the License.

"""
Required config:
{
    'appDir': '/path/to/the/web/application',
    'workingDir': '/path/to/working/dir/for/git/repo',
    'archiveDir': '/path/to/store/all/the/installed/versions',
    'appConfigDir': '/path/to/kontext/conf/dir',
    'gitUrl': 'git_repository_URL',
    'gitBranch': 'used_git_branch',
    'gitRemote': 'git_remote_identifier'
}
"""

from datetime import datetime
from functools import wraps
import os
import json
import subprocess
import platform
import re
import argparse
import urllib2

GIT_URL_TEST_TIMEOUT = 5
DEFAULT_DATETIME_FORMAT = '%Y-%m-%d-%H-%M-%S'
FILES = ('cmpltmpl', 'lib', 'locale', 'public', 'scripts', 'package.json', 'worker.py')
<<<<<<< HEAD
DEPLOY_MESSAGE_FILE = '.deploy_info'
INVALIDATION_FILE = '.invalid'
=======
GIT_VERSION_FILE = '.git_version'
>>>>>>> 47b970fe
APP_DIR = 'appDir'
WORKING_DIR = 'workingDir'
ARCHIVE_DIR = 'archiveDir'
APP_CONFIG_DIR = 'appConfigDir'
GIT_URL = 'gitUrl'
GIT_BRANCH = 'gitBranch'
GIT_REMOTE = 'gitRemote'
KONTEXT_CONF_ALIASES = 'kontextConfAliases'
<<<<<<< HEAD
KONTEXT_CONF_CUSTOM = 'kontextConfCustom'


class InvalidatedArchiveException(Exception):
    pass
=======
KONTEXT_CUSTOM_CONF = 'customConf'
>>>>>>> 47b970fe


class Configuration(object):
    """
    Args:
        data (dict): deserialized JSON configuration data
    """

    KONTEXT_CONF_FILES = (
        'beatconfig.py', 'celeryconfig.py', 'config.xml', 'corpora.xml', 'gunicorn-conf.py',
        'main-menu.json', 'tagsets.xml')

    @staticmethod
    def _is_forbidden_dir(path):
        tmp = os.path.realpath(path).split('/')
        return len(tmp) == 2 and tmp[0] == ''

    @staticmethod
    def _test_git_repo_url(url):
        try:
            ans = urllib2.urlopen(url, timeout=GIT_URL_TEST_TIMEOUT)
            if ans.code != 200:
                raise ConfigError('Unable to validate git repo url %s' % url)
        except urllib2.URLError:
            raise ConfigError('Unable to validate git repo url %s' % url)

    @staticmethod
    def _is_abs_path(s):
        # Windows detection is just for an internal testing
        # (the script is still only for Linux, BSD and the like)
        if platform.system() != 'Windows':
            return s.startswith('/')
        else:
            return re.match(r'[a-zA-Z]:\\', s) is not None

    def __init__(self, data, skip_remote_checks=False):
        keys = [APP_CONFIG_DIR, WORKING_DIR, ARCHIVE_DIR, APP_DIR]
        for item in keys:
            p = os.path.realpath(data[item])
            if self._is_forbidden_dir(p):
                raise ConfigError('%s cannot be set to forbidden value %s' % (item, p))
            elif not self._is_abs_path(p):
                raise ConfigError('%s path must be absolute' % (item,))
            elif not os.path.isdir(p):
                raise ConfigError('Path %s (%s) does not exist.' % (p, item))
        if not skip_remote_checks:
            self._test_git_repo_url(data[GIT_URL])
        self._kc_aliases = data.get(KONTEXT_CONF_ALIASES, {})
<<<<<<< HEAD
        self._kc_custom = data.get(KONTEXT_CONF_CUSTOM, [])
=======
>>>>>>> 47b970fe
        self._data = data

    @property
    def kontext_conf_files(self):
<<<<<<< HEAD
        conf_files = self.KONTEXT_CONF_FILES + tuple(self._kc_custom)
        return [self._kc_aliases[k] if k in self._kc_aliases else k for k in conf_files]
=======
        return [self._kc_aliases[k] if k in self._kc_aliases else k
                for k in self.KONTEXT_CONF_FILES] + self._data.get(KONTEXT_CUSTOM_CONF, [])
>>>>>>> 47b970fe

    @property
    def app_dir(self):
        return os.path.realpath(self._data[APP_DIR])

    @property
    def working_dir(self):
        return os.path.realpath(self._data[WORKING_DIR])

    @property
    def archive_dir(self):
        return os.path.realpath(self._data[ARCHIVE_DIR])

    @property
    def app_config_dir(self):
        return os.path.realpath(self._data[APP_CONFIG_DIR])

    @property
    def git_url(self):
        return self._data[GIT_URL]

    @property
    def git_branch(self):
        return self._data[GIT_BRANCH]

    @property
    def git_remote(self):
        return self._data[GIT_REMOTE]


class ConfigError(Exception):
    pass


class ShellCommandError(Exception):
    pass


class InputError(Exception):
    pass


def description(text):
    def decor(fn):
        @wraps(fn)
        def wrapper(*args, **kw):
            print('\n')
            print(70 * '-')
            print('| %s%s|' % (text, max(0, 67 - len(text)) * ' '))
            print(70 * '-')
            return fn(*args, **kw)
        return wrapper
    return decor


class Deployer(object):
    """
    Args:
        conf (Configuration): deployment configuration
    """

    def __init__(self, conf):
        self._conf = conf

    def shell_cmd(self, *args, **kw):
        """
        Args:
            args(list of str): command line arguments
        Returns:
            subprocess.Popen
        """
        p = subprocess.Popen(args, cwd=self._conf.working_dir, env=os.environ.copy(), **kw)
        if p.wait() != 0:
            raise ShellCommandError('Failed to process action: %s' % ' '.join(args))
        return p

    @description('Creating archive directory for the new version')
    def create_archive(self, date):
        """

        Args:
            date(datetime):

        Returns:
            str: path to the current archive item
        """
        arch_path = os.path.join(self._conf.archive_dir, date.strftime(DEFAULT_DATETIME_FORMAT))
        if not os.path.isdir(arch_path):
            os.makedirs(arch_path)
        os.makedirs(os.path.join(arch_path, 'conf'))
        return arch_path

    @description('Copying built project to the archive')
    def copy_app_to_archive(self, arch_path):
        """
        Args:
            arch_path (str): path to archive subdirectory

        Returns:
            None

        Raises:
            ShellCommandError
        """
        for item in FILES:
            src_path = os.path.join(self._conf.working_dir, item)
            self.shell_cmd('cp', '-r', '-p', src_path, arch_path)

    @description('Updating working config.xml')
    def update_working_conf(self):
        """
        Raises:
            ShellCommandError
        """
        self.shell_cmd('cp', '-p', os.path.join(self._conf.app_config_dir, 'config.xml'),
                       os.path.join(self._conf.working_dir, 'conf'))

    @description('Copying configuration to the archive')
    def copy_configuration(self, arch_path):
        """
        Args:
            arch_path (str): path to archive subdirectory
        Raises:
            ShellCommandError
        """
        for item in self._conf.kontext_conf_files:
            src_path = os.path.join(self._conf.app_config_dir, item)
            dst_path = os.path.join(arch_path, 'conf', item)
            self.shell_cmd('cp', '-p', src_path, dst_path)

    @description('Updating data from repository')
    def update_from_repository(self):
        working_dir = self._conf.working_dir
        if not os.path.isdir(working_dir):
            os.makedirs(working_dir)

        if not os.path.isdir(os.path.join(working_dir, '.git')):
            self.shell_cmd('git', 'clone', self._conf.git_url, '.')
        else:
            self.shell_cmd('git', 'checkout', self._conf.git_branch)
            self.shell_cmd('git', 'fetch', self._conf.git_remote)
            self.shell_cmd('git', 'merge', '%s/%s' % (self._conf.git_remote, self._conf.git_branch))

    @description('Writing information about used GIT commit')
    def record_deployment_info(self, arch_path, message):
        """
        Args:
            arch_path (str): path to an archive
        """
        p = self.shell_cmd('git', 'log', '-1', '--oneline', stdout=subprocess.PIPE)
        commit_info = p.stdout.read().strip()
        with open(os.path.join(arch_path, DEPLOY_MESSAGE_FILE), 'wb') as fw:
            if message:
                fw.write(message + '\n\n')
            fw.write(commit_info + '\n')

    @description('Building project using Grunt.js')
    def build_project(self):
        if not os.path.isdir(os.path.join(self._conf.working_dir, 'node_modules')):
            self.shell_cmd('npm', 'install')
        self.shell_cmd('grunt', 'production')

    @description('Removing current deployment')
    def remove_current_deployment(self):
        self.shell_cmd('rm -rf %s' % os.path.join(self._conf.app_dir, '*'), shell=True)
        self.shell_cmd('rm -rf %s' % os.path.join(self._conf.app_dir, '.[a-z]*'), shell=True)

    @description('Deploying new version')
    def deploy_new_version(self, arch_path):
        """
        Args:
            arch_path (str): path to an archive
        """
<<<<<<< HEAD
        for item in FILES + (DEPLOY_MESSAGE_FILE, 'conf'):
=======
        for item in FILES + (GIT_VERSION_FILE, 'conf'):
>>>>>>> 47b970fe
            self.shell_cmd('cp', '-r', '-p', os.path.join(arch_path, item), self._conf.app_dir)

    def run_all(self, date, message):
        """
        Args:
            date (datetime): a date used to create a new archive
        """
        self.update_from_repository()
        self.update_working_conf()
        self.build_project()
        arch_path = self.create_archive(date)
        self.copy_configuration(arch_path)
        self.record_deployment_info(arch_path, message)
        self.copy_app_to_archive(arch_path)
        self.remove_current_deployment()
        self.deploy_new_version(arch_path)

    def from_archive(self, archive_id):
        """
        Args:
            archive_id (str): an ID of an archived item to be deployed
        """
        arch_path = os.path.join(self._conf.archive_dir, archive_id)
        self.remove_current_deployment()
        self.deploy_new_version(arch_path)
        with open(os.path.join(arch_path, DEPLOY_MESSAGE_FILE), 'rb') as fr:
            print('\nDeployment information:\n%s' % fr.read())


def list_archive(conf):
    """
    Args:
        conf (Configuration): script conf
    """
    print('archived deployments:')
    print(conf.archive_dir)
    for item in os.listdir(conf.archive_dir):
        print('\t{0}'.format(item))


def invalidate_archive(conf, archive_id, message):
    archive_id = find_matching_archive(conf, archive_id)
    arch_path = os.path.join(conf.archive_dir, archive_id)
    with open(os.path.join(arch_path, INVALIDATION_FILE), 'w') as fw:
        fw.write(message + '\n')


def _test_archive_validity(conf, archive_id):
    flag_file_path = os.path.join(conf.archive_dir, archive_id, INVALIDATION_FILE)
    if os.path.isfile(flag_file_path):
        with open(flag_file_path, 'r') as fr:
            raise InvalidatedArchiveException('Archive marked as invalid. Reason: %s' % fr.read())


def find_matching_archive(conf, arch_id):
    """
    Args:
        conf (Configuration): script configuration
        arch_id: an archive ID (even partial prefix)

    Returns:
        str: an ID of matching archive or None

    Raises:
        InputError: in case of ambiguous search (one exact match is accepted only)

    """
    avail_archives = os.listdir(conf.archive_dir)
    ans = None
    for item in avail_archives:
        if item.startswith(arch_id):
            if ans is None:
                ans = item
            else:
                raise InputError('Ambiguous archive ID search. Please specify a more concrete value.')
    return ans


if __name__ == '__main__':
    if os.getuid() == 0:
        import sys
        print('Please do not run the script as root')
        sys.exit(1)
    argp = argparse.ArgumentParser(description='UCNK KonText deployment script')
    argp.add_argument('action', metavar='ACTION', help='Action to perform (deploy, list, invalidate)')
    argp.add_argument('archive_id', metavar='ARCHIVE_ID', nargs='?',
                      default='new', help='Archive identifier (default is *new*)')
    argp.add_argument('-c', '--config-path', type=str,
                      help='Path to a JSON config file (default is *deploy.json* in script\'s directory)')
    argp.add_argument('-m', '--message', type=str,
                      help='A custom message stored in generated archive (.deployinfo)')
    args = argp.parse_args()
    try:
        if args.config_path is None:
            # alternatively: /usr/local/etc/kontext-deploy.json
            conf_path = os.path.join(os.path.dirname(__file__), './deploy.json')
        else:
            conf_path = args.config_path
        with open(conf_path, 'rb') as fr:
            conf = Configuration(json.load(fr))

        if args.action == 'deploy':
            d = Deployer(conf)
            if args.archive_id == 'new':
                print('installing latest version from %s' % conf.git_branch)
                d.run_all(datetime.now(), args.message)
            else:
                m = find_matching_archive(conf, args.archive_id)
                _test_archive_validity(conf, m)
                if m is not None:
                    print('installing from archive: %s' % m)
                    d.from_archive(m)
                else:
                    InputError('No matching archive for %s' % args.archive_id)
        elif args.action == 'list':
            list_archive(conf)
        elif args.action == 'invalidate':
            invalidate_archive(conf, args.archive_id, args.message)
        else:
            raise Exception('Unknown action "%s" (use one of: deploy, list)' % (args.action,))
    except ConfigError as e:
        print('\nConfiguration error: %s\n' % e)
    except Exception as e:
        print('\nERROR: %s\n' % e)
    print('\n')
<|MERGE_RESOLUTION|>--- conflicted
+++ resolved
@@ -41,12 +41,8 @@
 GIT_URL_TEST_TIMEOUT = 5
 DEFAULT_DATETIME_FORMAT = '%Y-%m-%d-%H-%M-%S'
 FILES = ('cmpltmpl', 'lib', 'locale', 'public', 'scripts', 'package.json', 'worker.py')
-<<<<<<< HEAD
 DEPLOY_MESSAGE_FILE = '.deploy_info'
 INVALIDATION_FILE = '.invalid'
-=======
-GIT_VERSION_FILE = '.git_version'
->>>>>>> 47b970fe
 APP_DIR = 'appDir'
 WORKING_DIR = 'workingDir'
 ARCHIVE_DIR = 'archiveDir'
@@ -55,15 +51,11 @@
 GIT_BRANCH = 'gitBranch'
 GIT_REMOTE = 'gitRemote'
 KONTEXT_CONF_ALIASES = 'kontextConfAliases'
-<<<<<<< HEAD
 KONTEXT_CONF_CUSTOM = 'kontextConfCustom'
 
 
 class InvalidatedArchiveException(Exception):
     pass
-=======
-KONTEXT_CUSTOM_CONF = 'customConf'
->>>>>>> 47b970fe
 
 
 class Configuration(object):
@@ -112,21 +104,13 @@
         if not skip_remote_checks:
             self._test_git_repo_url(data[GIT_URL])
         self._kc_aliases = data.get(KONTEXT_CONF_ALIASES, {})
-<<<<<<< HEAD
         self._kc_custom = data.get(KONTEXT_CONF_CUSTOM, [])
-=======
->>>>>>> 47b970fe
         self._data = data
 
     @property
     def kontext_conf_files(self):
-<<<<<<< HEAD
         conf_files = self.KONTEXT_CONF_FILES + tuple(self._kc_custom)
         return [self._kc_aliases[k] if k in self._kc_aliases else k for k in conf_files]
-=======
-        return [self._kc_aliases[k] if k in self._kc_aliases else k
-                for k in self.KONTEXT_CONF_FILES] + self._data.get(KONTEXT_CUSTOM_CONF, [])
->>>>>>> 47b970fe
 
     @property
     def app_dir(self):
@@ -300,11 +284,7 @@
         Args:
             arch_path (str): path to an archive
         """
-<<<<<<< HEAD
         for item in FILES + (DEPLOY_MESSAGE_FILE, 'conf'):
-=======
-        for item in FILES + (GIT_VERSION_FILE, 'conf'):
->>>>>>> 47b970fe
             self.shell_cmd('cp', '-r', '-p', os.path.join(arch_path, item), self._conf.app_dir)
 
     def run_all(self, date, message):
